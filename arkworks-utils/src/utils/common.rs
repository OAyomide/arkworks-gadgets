--- conflicted
+++ resolved
@@ -109,16 +109,4 @@
 			crate::utils::get_rounds_mimc_220(),
 		),
 	}
-<<<<<<< HEAD
-}
-
-pub fn verify_groth16<E: PairingEngine>(
-	vk: &VerifyingKey<E>,
-	public_inputs: &[E::Fr],
-	proof: &Proof<E>,
-) -> Result<bool, Error> {
-	let res = Groth16::<E>::verify(vk, public_inputs, proof)?;
-	Ok(res)
-=======
->>>>>>> 814863dd
 }